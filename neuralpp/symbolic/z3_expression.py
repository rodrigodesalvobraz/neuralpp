--- conflicted
+++ resolved
@@ -2,14 +2,12 @@
 
 from abc import ABC, abstractmethod
 import fractions
+from functools import cached_property, total_ordering
 import typing
 from typing import Any, Dict, Optional, Tuple, Type
 
-<<<<<<< HEAD
-from functools import cached_property, total_ordering
-=======
+
 import sympy
->>>>>>> d55291b9
 import z3
 
 from neuralpp.symbolic.basic_expression import FalseContext, TrueContext
@@ -21,7 +19,6 @@
     Variable,
 )
 import neuralpp.symbolic.functions as functions
-<<<<<<< HEAD
 from neuralpp.util.callable_util import (
     ExpressionType,
     get_type_from_z3_object,
@@ -40,156 +37,6 @@
     z3_merge_solvers,
     z3_replace_in_solver,
 )
-=======
-
-
-def _get_type_from_z3_object(z3_object: z3.ExprRef | z3.FuncDeclRef) -> ExpressionType:
-    """
-    Z3 uses the word 'sort' in a similar sense to 'type': e.g., z3.IntSort() and z3.BoolSort().
-    z3.ArraySort(z3.IntSort(), z3.IntSort()) is the type of arrays who's indexed by int and whose elements are int.
-    However, 'int -> int' is not a sort.
-    """
-    match z3_object:
-        case z3.FuncDeclRef():  # for uninterpreted functions.
-            return Callable[[_z3_sort_to_type(z3_object.domain(i)) for i in range(z3_object.arity())],
-                            _z3_sort_to_type(z3_object.range())]
-        case z3.ExprRef():
-            # this can be an atom such as "x:int" or "2", or this can also be "1+2".
-            # Either way, the type is the return type, so just sort().
-            return _z3_sort_to_type(z3_object.sort())
-
-
-sort_type_relation = [
-    (z3.IntSort(), int),
-    (z3.BoolSort(), bool),
-    # (z3.RealSort(), fractions.Fraction),
-    (z3.RealSort(), float),
-    # (z3.FPSort(11, 53), float)  # FPSort(11,53) is double sort (IEEE754, ebits=11, sbits=53)
-    # please refer to test/quick_tests/symbolic/z3_usage_test.py:test_z3_fp_sort() for why z3 floating point is not yet
-    # supported
-]
-sort_type_dict = {sort: type_ for sort, type_ in sort_type_relation}
-type_sort_dict = {type_: sort for sort, type_ in sort_type_relation}
-
-
-def _z3_sort_to_type(sort: z3.Sort) -> Type:
-    if sort in sort_type_dict:
-        return sort_type_dict[sort]
-    else:
-        raise TypeError(f"Unrecognized z3 sort {sort}")
-
-
-def _type_to_z3_sort(type_: Type) -> z3.Sort:
-    if type_ in type_sort_dict:
-        return type_sort_dict[type_]
-    else:
-        raise TypeError(f"Unrecognized type {type_}")
-
-
-def _python_callable_to_z3_function(python_callable: Callable, type_: Optional[ExpressionType] = None) -> z3.FuncDeclRef:
-    """
-    Note: type_ is *not* the function type of the python_callable, but just the type of argument(s).
-    This is not ambiguous because z3 does not allow the arguments (of the listed functions here) to be different,
-    e.g., "add: float -> int -> int" is not accepted in z3, nor is "less_than: rational -> int -> bool".
-    So the arguments must be of the same type.
-    E.g., if python_callable is operator.add whose function type is "int -> int -> int", then type_ should be "int".
-    """
-    match python_callable:
-        # boolean operation
-        case operator.and_:
-            # We do a bit hack here because z3py does not provide direct access to e.g., "add function"
-            # So we have to create a function application in z3 and retrieve its declaration using decl().
-            return z3.And(True, True).decl()
-        case operator.or_:
-            return z3.Or(True, True).decl()
-        case operator.invert:
-            return z3.Not(True).decl()
-        case operator.xor:
-            return z3.Xor(True, True).decl()
-
-    x, y = z3.Consts("x y", _type_to_z3_sort(type_) if type_ is not None else z3.IntSort())
-    match python_callable:
-        # comparison and arithmetic are overloaded by z3.
-        case operator.le:
-            return (x <= y).decl()
-        case operator.lt:
-            return (x < y).decl()
-        case operator.ge:
-            return (x >= y).decl()
-        case operator.gt:
-            return (x > y).decl()
-        case operator.eq:
-            return (x == y).decl()
-        case operator.add:
-            return (x + y).decl()
-        case operator.sub:
-            return (x - y).decl()
-        case operator.neg:
-            return (-x).decl()
-        case operator.mul:
-            return (x * y).decl()
-        case operator.pow:
-            return (x ** y).decl()
-        # min/max
-        case builtins.min:
-            raise NotImplementedError("Cannot convert min to a z3 function declaration."
-                                      "However we can create z3.If(x<y, x, y) for min(x,y).")
-        case builtins.max:
-            # if len(arguments) != 2:
-            #     raise NotImplementedError("Only 2-element max is supported")
-            # return z3.If(arguments[0] > arguments[1], arguments[0], arguments[1])
-            raise NotImplementedError("Cannot convert min to a z3 function declaration."
-                                      "However we can create z3.If(x>y, x, y) for max(x,y).")
-        # if then else
-        case functions.conditional:
-            return z3.If(x > y, x, y).decl()  # "x>y" is just a placeholder boolean.
-        case _:
-            raise ValueError(f"Python callable {python_callable} is not recognized.")
-
-
-def _z3_function_to_python_callable(z3_function: z3.FuncDeclRef) -> Callable:
-    match z3_function.kind():
-        # boolean operation
-        case z3.Z3_OP_AND:
-            return operator.and_
-        case z3.Z3_OP_OR:
-            return operator.or_
-        case z3.Z3_OP_NOT:
-            return operator.invert
-        case z3.Z3_OP_XOR:
-            return operator.xor
-        # comparison
-        case z3.Z3_OP_LE:
-            return operator.le
-        case z3.Z3_OP_LT:
-            return operator.lt
-        case z3.Z3_OP_GE:
-            return operator.ge
-        case z3.Z3_OP_GT:
-            return operator.gt
-        case z3.Z3_OP_EQ:
-            return operator.eq
-        case z3.Z3_OP_DISTINCT:
-            return operator.ne
-        # arithmetic
-        case z3.Z3_OP_ADD:
-            return operator.add
-        case z3.Z3_OP_SUB:
-            return operator.sub
-        case z3.Z3_OP_UMINUS:
-            return operator.neg
-        case z3.Z3_OP_MUL:
-            return operator.mul
-        case z3.Z3_OP_POWER:
-            return operator.pow
-        case z3.Z3_OP_DIV:
-            return operator.truediv
-        # if then else
-        case z3.Z3_OP_ITE:
-            return functions.conditional
-        case _:
-            raise ValueError(f"Z3 function {z3_function} is not recognized.")
->>>>>>> d55291b9
 
 
 def _z3_object_to_expression(z3_object: z3.ExprRef) -> Z3Expression:
@@ -208,70 +55,6 @@
         return Z3Variable(z3_object)
 
 
-<<<<<<< HEAD
-=======
-# On the type of *arguments:
-# https://peps.python.org/pep-0484/#arbitrary-argument-lists-and-default-argument-values
-def _apply_python_callable_on_z3_arguments(python_callable: Callable,
-                                           *arguments: z3.BoolRef | z3.ArithRef) -> z3.ExprRef:
-    """
-    Directly calling this function can do something that _python_callable_to_z3_function(python_callable)(arguments)
-    cannot do:
-        `_python_callable_to_z3_function(builtins.min)(x, y)` raises an error, because "min" cannot be turned
-        into a z3 function.
-    while
-        `_apply_python_callable_on_z3_arguments(builtins.min, x, y)` is fine, because "min(x,y)" can be turned
-        into a z3 function application (namely, If(x<y, x, y))
-    """
-    match python_callable:
-        # boolean operation
-        case operator.and_:
-            return z3.And(arguments)
-        case operator.or_:
-            return z3.Or(arguments)
-        case operator.invert:
-            return z3.Not(arguments[0])
-        case operator.xor:
-            return z3.Xor(arguments[0], arguments[1])
-        # comparison
-        case operator.le:
-            return arguments[0] <= arguments[1]
-        case operator.lt:
-            return arguments[0] < arguments[1]
-        case operator.ge:
-            return arguments[0] >= arguments[1]
-        case operator.gt:
-            return arguments[0] > arguments[1]
-        case operator.eq:
-            return arguments[0] == arguments[1]
-        case operator.ne:
-            return arguments[0] != arguments[1]
-        # arithmetic
-        case operator.add:
-            return arguments[0] + arguments[1]
-        case operator.sub:
-            return arguments[0] - arguments[1]
-        case operator.neg:
-            return - arguments[0]
-        case operator.mul:
-            return arguments[0] * arguments[1]
-        case operator.pow:
-            return arguments[0] ** arguments[1]
-        case operator.truediv:
-            return arguments[0] / arguments[1]
-        # min/max
-        case builtins.min:
-            return z3.If(arguments[0] < arguments[1], arguments[0], arguments[1])
-        case builtins.max:
-            return z3.If(arguments[0] > arguments[1], arguments[0], arguments[1])
-        # our functions
-        case functions.conditional:
-            return z3.If(arguments[0], arguments[1], arguments[2])
-        case _:
-            raise ValueError(f"Python callable {python_callable} is not recognized.")
-
-
->>>>>>> d55291b9
 class Z3Expression(Expression, ABC):
     @property
     @abstractmethod
@@ -725,7 +508,6 @@
     """
     Assume a = b ^ b = c ^ a = 1 ^ x = y. a = b = c = 1, which denotes a EquivalenceClass
     """
-<<<<<<< HEAD
 
     def __init__(self, element: OrderedZ3Expression):
         self._set = frozenset([element])
@@ -781,53 +563,33 @@
 
     def __hash__(self):
         return self._set.__hash__()
-=======
-    def key_to_equivalence_class_accumulator(lhs: z3.ExprRef, rhs: z3.ExprRef):
-        assert isinstance(lhs, z3.ExprRef)
-        assert isinstance(rhs, z3.ExprRef)
-        if lhs in result and rhs in result and result[lhs] == result[rhs]:
-            pass  # they are already the same set, don't need to connect them
-        else:
-            if lhs not in result:
-                result[lhs] = EquivalenceClass(OrderedZ3Expression(lhs))
-            if rhs not in result:
-                result[rhs] = EquivalenceClass(OrderedZ3Expression(rhs))
-            EquivalenceClass.union_and_update_both(result[lhs], result[rhs])
-    result: Dict[z3.ExprRef, EquivalenceClass] = {}
-    _traverse_equalities(assertions, key_to_equivalence_class_accumulator)
-    return frozenset(result.values())
 
 
 class Z3SolverExpressionDummy(Z3SolverExpression):
     """
     A Z3SolverExpression that knows nothing.
     """
+
     @property
     def subexpressions(self) -> List[Expression]:
         return [self.function] + self.arguments
 
+    @cached_property
+    def z3_expression(self) -> z3.AstRef:
+        return z3.BoolVal(True)
+
+    @property
+    def number_of_arguments(self) -> int:
+        return 0
+
     @property
     def unsatisfiable(self) -> bool:  # self should always be satisfiable
-        """ Always False because I know nothing. """
+        """Always False because I know nothing."""
         return False
 
     @property
     def satisfiability_is_known(self) -> bool:
         return True
-
-    @property
-    def number_of_arguments(self) -> int:
-        return 0
-
-    @cached_property
-    def z3_expression(self) -> z3.AstRef:
-        return z3.BoolVal(True)
-
-    def __and__(self, other: Any) -> Context:
-        """ I know nothing so I learn nothing. """
-        return self
-
-    __rand__ = __and__
 
     @staticmethod
     def from_expression(expression: Expression) -> Z3SolverExpression:
@@ -835,9 +597,15 @@
 
     def _is_known_to_imply_fastpath(self, expression: Expression) -> Optional[bool]:
         from .sympy_expression import SymPyExpression
+
         sympy_object = SymPyExpression.convert(expression).sympy_object
         if sympy_object == sympy.true:
             return True
         if sympy_object == sympy.false:
             return False
->>>>>>> d55291b9
+
+    def __and__(self, other: Any) -> Context:
+        """I know nothing so I learn nothing."""
+        return self
+
+    __rand__ = __and__