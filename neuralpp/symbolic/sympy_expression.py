from __future__ import annotations

import typing
from typing import List, Any, Type, Callable, Tuple, Optional, Dict
from abc import ABC

import sympy
from sympy import abc
import operator
import builtins
import fractions

from neuralpp.symbolic.expression import Expression, FunctionApplication, Variable, Constant, \
    FunctionNotTypedError, NotTypedError, return_type_after_application, ExpressionType
from neuralpp.symbolic.basic_expression import infer_python_callable_type
from neuralpp.util.util import update_consistent_dict


# In this file's doc, I try to avoid the term `sympy expression` because it could mean both sympy.Expr (or sympy.Basic)
# and SymPyExpression. I usually use "sympy object" to refer to the former and "expression" to refer to the latter.


def infer_sympy_object_type(sympy_object: sympy.Basic, type_dict: Dict[sympy.Basic, ExpressionType]) -> ExpressionType:
    """
    type_dict can be, for example, {a: int, b: int, c: float, f: int->int}.
    """
    match sympy_object:
        case sympy.Integer():
            return int
        case sympy.Float():
            return float
        case sympy.Rational():
            return fractions.Fraction
        case sympy.logic.boolalg.BooleanAtom():
            return bool
        case _:
            # We can look up type_dict for variable like `symbol("x")`.
            # A variable can also be an uninterpreted function `sympy.core.function.UndefinedFunction('f')`
            try:
                return type_dict[sympy_object]
            except KeyError:  # if it's not in type_dict, try figure out ourselves
                """ 
                Here, sympy_object must be function applications like 'x+y'
                """
                if len(sympy_object.args) == 0:  # len(sympy_object.args) could raise (e.g, len(sympy.Add.args))
                    raise TypeError("expect function application")
                _, return_type = typing.get_args(infer_sympy_function_type(sympy_object, type_dict))
                return return_type


def infer_sympy_function_type(sympy_object: sympy.Basic, type_dict: Dict[sympy.Basic, ExpressionType]) -> Callable:
    """
    Assume sympy_object is a function application, return the function type of the function application.
    Note this is different from infer_sympy_object_type, which returns the type of function application.
    E.g.,
    >>> from sympy.abc import a, b
    >>> infer_sympy_function_type(a+b, {a:int, b:int})
    Callable[[int, int], int]
    >>> infer_sympy_object_type(a+b, {a:int, b:int})
    int
    """
    return infer_python_callable_type(sympy_function_to_python_callable(sympy_object.func),
                                      [infer_sympy_object_type(arg, type_dict) for arg in sympy_object.args])


sympy_Sub = sympy.Lambda((abc.x, abc.y), abc.x-abc.y)
sympy_Neg = sympy.Lambda((abc.x,), -abc.x)  # "lambda x: (-1)*x"
# Refer to sympy_simplification_test:test_unevaluate() for this design that uses sympy.Lambda()
python_callable_and_sympy_function_relation = [
    # boolean operation
    (operator.and_, sympy.And),
    (operator.or_, sympy.Or),
    (operator.invert, sympy.Not),
    (operator.xor, sympy.Xor),
    # comparison
    (operator.le, sympy.Le),
    (operator.lt, sympy.Lt),
    (operator.ge, sympy.Ge),
    (operator.gt, sympy.Gt),
    (operator.eq, sympy.Eq),
    # arithmetic
    (operator.add, sympy.Add),
    (operator.mul, sympy.Mul),
    (operator.pow, sympy.Pow),
<<<<<<< HEAD
    (operator.truediv, sympy.Lambda((abc.x, abc.y), abc.x / abc.y)),
    (operator.sub, sympy.Lambda((abc.x, abc.y), abc.x-abc.y)),  # "lambda x: (-1)*x"
    (operator.neg, sympy.Lambda((abc.x,), -abc.x)),  # "lambda x: (-1)*x"
=======
    (operator.sub, sympy_Sub),
    (operator.neg, sympy_Neg),
>>>>>>> 827f15d6
    # min/max
    (builtins.min, sympy.Min),
    (builtins.max, sympy.Max),
]
sympy_function_python_callable_dict = \
    {sympy_function: python_callable
     for python_callable, sympy_function in python_callable_and_sympy_function_relation}
python_callable_sympy_function_dict = \
    {python_callable: sympy_function
     for python_callable, sympy_function in python_callable_and_sympy_function_relation}


def sympy_function_to_python_callable(sympy_function: sympy.Basic) -> Callable:
    try:
        return sympy_function_python_callable_dict[sympy_function]
    except KeyError:
        raise ValueError(f"SymPy function {sympy_function} is not recognized.")


def python_callable_to_sympy_function(python_callable: Callable) -> sympy.Basic:
    try:
        return python_callable_sympy_function_dict[python_callable]
    except KeyError:
        raise ValueError(f"Python callable {python_callable} is not recognized.")


def is_sympy_value(sympy_object: sympy.Basic) -> bool:
    return isinstance(sympy_object, sympy.Number) or \
           isinstance(sympy_object, sympy.logic.boolalg.BooleanAtom)


def build_type_dict(sympy_arguments: SymPyExpression, type_dict: Dict[sympy.Basic, ExpressionType]) -> None:
    update_consistent_dict(type_dict, sympy_arguments.type_dict)


def build_type_dict_from_sympy_arguments(sympy_arguments: List[SymPyExpression]) -> Dict[sympy.Basic, ExpressionType]:
    """
    Assumption: each element in sympy_arguments has a proper type_dict.
    Returns: a proper type_dict with these arguments joint
    """
    result = {}
    for sympy_argument in sympy_arguments:
        build_type_dict(sympy_argument, result)
    return result


class SymPyExpression(Expression, ABC):
    def __init__(self, sympy_object: sympy.Basic, expression_type: ExpressionType,
                 type_dict: Dict[sympy.Basic, ExpressionType]):
        if expression_type is None:
            raise NotTypedError
        super().__init__(expression_type)
        self._sympy_object = sympy_object
        self._type_dict = type_dict

    @classmethod
    def new_constant(cls, value: Any, type_: Optional[ExpressionType] = None) -> SymPyConstant:
        # if a string contains a whitespace it'll be treated as multiple variables in sympy.symbols
        if isinstance(value, sympy.Basic):
            sympy_object = value
        elif isinstance(value, bool):
            sympy_object = sympy.S.true if value else sympy.S.false
        elif isinstance(value, int):
            sympy_object = sympy.Integer(value)
        elif isinstance(value, float):
            sympy_object = sympy.Float(value)
        elif isinstance(value, fractions.Fraction):
            sympy_object = sympy.Rational(value)
        elif isinstance(value, str):
            sympy_object = sympy.core.function.UndefinedFunction(value)
            if type_ is None:
                raise FunctionNotTypedError
        else:
            try:
                sympy_object = python_callable_to_sympy_function(value)
            except Exception:
                raise ValueError(f"SymPyConstant does not support {type(value)}: "
                                 f"unable to turn into a sympy representation internally")
        return SymPyConstant(sympy_object, type_)

    @classmethod
    def new_variable(cls, name: str, type_: ExpressionType) -> SymPyVariable:
        # if a string contains a whitespace it'll be treated as multiple variables in sympy.symbols
        if ' ' in name:
            raise ValueError(f"`{name}` should not contain a whitespace!")
        sympy_var = sympy.symbols(name)
        return SymPyVariable(sympy_var, type_)

    @classmethod
    def new_function_application(cls, function: Expression, arguments: List[Expression]) -> SymPyFunctionApplication:
        # we cannot be lazy here because the goal is to create a sympy object, so arguments must be
        # recursively converted to sympy object
        match function:
            # first check if function is of SymPyConstant, where sympy_function is assumed to be a sympy function,
            # and we don't need to convert it.
            case SymPyConstant(sympy_object=sympy_function):
                return SymPyFunctionApplication.from_sympy_function_and_general_arguments(sympy_function, arguments)
            # if function is not of SymPyConstant but of Constant, then it is assumed to be a python callable
            case Constant(value=python_callable):
                # during the call, ValueError will be implicitly raised if we cannot convert
                sympy_function = python_callable_to_sympy_function(python_callable)
                return SymPyFunctionApplication.from_sympy_function_and_general_arguments(sympy_function, arguments)
            case Variable(name=name):
                raise ValueError(f"Cannot create a SymPyExpression from uninterpreted function {name}")
            case FunctionApplication(_, _):
                raise ValueError("The function must be a python callable.")
            case _:
                raise ValueError("Unknown case.")

    @classmethod
    def pythonize_value(cls, value: sympy.Basic) -> Any:
        if isinstance(value, sympy.Integer):
            return int(value)
        elif isinstance(value, sympy.Float):
            return float(value)
        elif isinstance(value, sympy.Rational):
            return fractions.Fraction(value)
        elif isinstance(value, sympy.logic.boolalg.BooleanAtom):
            return bool(value)
        elif isinstance(value, sympy.core.function.UndefinedFunction):
            return str(value)  # uninterpreted function
        else:
            try:
                return sympy_function_to_python_callable(value)
            except Exception:
                raise ValueError(f"Cannot pythonize {value}.")

    @property
    def sympy_object(self):
        return self._sympy_object

    @property
    def type_dict(self) -> Dict[sympy.Basic, ExpressionType]:
        return self._type_dict

    def __eq__(self, other) -> bool:
        match other:
            case SymPyExpression(sympy_object=other_sympy_object, type_dict=other_type_dict):
                return self.sympy_object == other_sympy_object and self.type_dict == other_type_dict
            case _:
                return False

    @staticmethod
    def from_sympy_object(sympy_object: sympy.Basic, type_dict: Dict[sympy.Basic, Expression]) -> SymPyExpression:
        # Here we just try to find a type of expression for sympy object.
        if isinstance(sympy_object, sympy.Symbol):
            return SymPyVariable(sympy_object, type_dict[sympy_object])
        elif is_sympy_value(sympy_object):
            return SymPyConstant(sympy_object, infer_sympy_object_type(sympy_object, type_dict))
        else:
            return SymPyFunctionApplication(sympy_object, type_dict)

    @classmethod
    def convert(cls, from_expression: Expression) -> SymPyExpression:
        return cls._convert(from_expression)


class SymPyVariable(SymPyExpression, Variable):
    def __init__(self, sympy_object: sympy.Basic, expression_type: ExpressionType):
        SymPyExpression.__init__(self, sympy_object, expression_type, {sympy_object: expression_type})

    @property
    def atom(self) -> str:
        return str(self._sympy_object)


class SymPyConstant(SymPyExpression, Constant):
    def __init__(self, sympy_object: sympy.Basic, expression_type: Optional[ExpressionType] = None):
        if expression_type is None:
            expression_type = infer_sympy_object_type(sympy_object, {})
        SymPyExpression.__init__(self, sympy_object, expression_type, {})  # type_dict only records variables

    @property
    def atom(self) -> Any:
        return SymPyExpression.pythonize_value(self._sympy_object)


class SymPyFunctionApplication(SymPyExpression, FunctionApplication):
    def __init__(self, sympy_object: sympy.Basic, type_dict: Dict[sympy.Basic, ExpressionType]):
        """
        Calling by function_type=None asks this function to try to infer the function type.
        If the caller knows the function_type, it should always set function_type to a non-None value.
        This function always set type_dict[sympy_object] with the new (inferred or supplied) function_type value.
        The old value, if exists, is only used for consistency checking.
        """
        if not sympy_object.args:
            raise TypeError("not a function application.")

        self._function_type = infer_sympy_function_type(sympy_object, type_dict)
        return_type = return_type_after_application(self._function_type, len(sympy_object.args))
        SymPyExpression.__init__(self, sympy_object, return_type, type_dict)

    @property
    def number_of_arguments(self) -> int:
        return len(self.native_arguments)

    @property
    def function(self) -> Expression:
        return SymPyConstant(self._sympy_object.func, self._function_type)

    @property
    def arguments(self) -> List[Expression]:
        return [SymPyExpression.from_sympy_object(argument, self.type_dict)
                for argument in self.native_arguments]

    @property
    def native_arguments(self) -> Tuple[sympy.Basic, ...]:
        """ faster than arguments """
        return self._sympy_object.args  # sympy f.args returns a tuple

    @property
    def subexpressions(self) -> List[Expression]:
        return [self.function] + self.arguments

    @staticmethod
    def from_sympy_function_and_general_arguments(sympy_function: sympy.Basic, arguments: List[Expression]) -> \
            SymPyFunctionApplication:
        sympy_arguments = [SymPyExpression._convert(argument) for argument in arguments]
        type_dict = build_type_dict_from_sympy_arguments(sympy_arguments)

        # Stop evaluation, otherwise Add(1,1) will be 2 in sympy.
        if sympy_function == sympy.Min or sympy_function == sympy.Max:
            # see test/sympy_test.py: test_sympy_bug()
            sympy_object = sympy_function(*[sympy_argument.sympy_object for sympy_argument in sympy_arguments],
                                          evaluate=False)
            return SymPyFunctionApplication(sympy_object, type_dict)
        else:
            with sympy.evaluate(False):
                sympy_object = sympy_function(*[sympy_argument.sympy_object for sympy_argument in sympy_arguments])
                return SymPyFunctionApplication(sympy_object, type_dict)<|MERGE_RESOLUTION|>--- conflicted
+++ resolved
@@ -39,7 +39,7 @@
             try:
                 return type_dict[sympy_object]
             except KeyError:  # if it's not in type_dict, try figure out ourselves
-                """ 
+                """
                 Here, sympy_object must be function applications like 'x+y'
                 """
                 if len(sympy_object.args) == 0:  # len(sympy_object.args) could raise (e.g, len(sympy.Add.args))
@@ -65,6 +65,7 @@
 
 sympy_Sub = sympy.Lambda((abc.x, abc.y), abc.x-abc.y)
 sympy_Neg = sympy.Lambda((abc.x,), -abc.x)  # "lambda x: (-1)*x"
+sympy_Div = sympy.Lambda((abc.x, abc.y), abc.x / abc.y)),
 # Refer to sympy_simplification_test:test_unevaluate() for this design that uses sympy.Lambda()
 python_callable_and_sympy_function_relation = [
     # boolean operation
@@ -82,14 +83,9 @@
     (operator.add, sympy.Add),
     (operator.mul, sympy.Mul),
     (operator.pow, sympy.Pow),
-<<<<<<< HEAD
-    (operator.truediv, sympy.Lambda((abc.x, abc.y), abc.x / abc.y)),
-    (operator.sub, sympy.Lambda((abc.x, abc.y), abc.x-abc.y)),  # "lambda x: (-1)*x"
-    (operator.neg, sympy.Lambda((abc.x,), -abc.x)),  # "lambda x: (-1)*x"
-=======
+    (operator.truedive, sympy_Div)
     (operator.sub, sympy_Sub),
     (operator.neg, sympy_Neg),
->>>>>>> 827f15d6
     # min/max
     (builtins.min, sympy.Min),
     (builtins.max, sympy.Max),
