<<<<<<< HEAD
from .constants import conditional
from .expression import Context, Expression, Constant, AbelianOperation, Variable, FunctionApplication
from .basic_expression import BasicQuantifierExpression
from .sympy_expression import SymPyExpression
from .interval import ClosedInterval, DottedIntervals, from_constraint
from functools import reduce
from typing import Callable, Optional
=======
from .expression import Context, Expression, Constant, AbelianOperation, Variable
from .basic_expression import BasicQuantifierExpression, BasicConstant
from .sympy_expression import SymPyExpression
from .interval import ClosedInterval, DottedIntervals, from_constraint
from .util import map_leaves_of_if_then_else
from .constants import if_then_else
from functools import reduce
from typing import Optional
from .profiler import Profiler
>>>>>>> d55291b9
import operator


def _repeat_n(operation: AbelianOperation, expression: Expression, size: Expression) -> Optional[Expression]:
    if operation.value == operator.add:
        return expression * size
    if operation.value == operator.mul:
        return operator.pow(expression, size)
    return None  # TODO: expand this


class Eliminator:
    def __init__(self, profiler=None):
        if profiler is None:
            self.profiler = Profiler()
        else:
            self.profiler = profiler

<<<<<<< HEAD
def _map_leaves_of_if_then_else(conditional_intervals: Expression,
                               function: Callable[[Expression], Expression]) -> Expression:
    """
    @param conditional_intervals: an if-then-else tree
    @param function: map function
    @return: an Expression with each DottedIntervals i mapped to f(i)
    """
    match conditional_intervals:
        case FunctionApplication(function=Constant(value=conditional), arguments=[if_, then, else_]):
            return if_then_else(if_,
                                map_leaves_of_if_then_else(then, function),
                                map_leaves_of_if_then_else(else_, function))
        case _:
            return function(conditional_intervals)

class Eliminator:
    @staticmethod
    def eliminate(operation: AbelianOperation, index: Variable, constraint: Context, body: Expression,
=======
    def eliminate(self, operation: AbelianOperation, index: Variable, constraint: Context, body: Expression,
>>>>>>> d55291b9
                  is_integral: bool, context: Context) -> Expression:
        def eliminate_at_leaves(dotted_interval: DottedIntervals) -> Expression:
            if not isinstance(dotted_interval, DottedIntervals):
                raise AttributeError("Expect leaves to be DottedIntervals")
            result = self._eliminate_interval(operation, index, dotted_interval.interval, body, is_integral, context)
            if not dotted_interval.dots:  # empty dots
                return result
            inverse = operation.inverse(reduce(operation, dotted_interval.dots, operation.identity))
            return operation(result, inverse)

        try:
<<<<<<< HEAD
            conditional_intervals = from_constraint(index, constraint, context, is_integral)
            return _map_leaves_of_if_then_else(conditional_intervals, eliminate_at_leaves)
=======
            with self.profiler.profile_section("from-constraint"):
                conditional_intervals = from_constraint(index, constraint, context, is_integral, self.profiler)
            return map_leaves_of_if_then_else(conditional_intervals, eliminate_at_leaves)
>>>>>>> d55291b9
        except Exception as exc:
            raise AttributeError("disable this for now") from exc
            # TODO: enable this
            # return BasicQuantifierExpression(operation, index, constraint, body, is_integral)

    def _eliminate_interval(self, operation: AbelianOperation, index: Variable, interval: ClosedInterval, body: Expression,
                            is_integral: bool, context: Context) \
            -> Expression:
        # try to solve symbolically
        result = self._symbolically_eliminate(operation, index, interval, body, is_integral, context)
        if result is not None:
            return result

        raise NotImplementedError("sympy cannot eliminate?")
        # TODO: enable this
        # if isinstance(interval.lower_bound, Constant) and isinstance(interval.upper_bound, Constant):
        #     # iterate through the interval if we can
        #     return reduce(operation,
        #                   map(lambda num: body.replace(interval.index, Constant(num)), iter(interval)),
        #                   operation.identity)
        # return BasicQuantifierExpression(operation, index, interval.to_context(index), body, is_integral)

    def _symbolically_eliminate(self, operation: AbelianOperation, index: Variable, interval: ClosedInterval, body: Expression, is_integral: bool, context: Context) -> Optional[Expression]:
        if context.is_known_to_imply(interval.upper_bound <= interval.lower_bound):
            return BasicConstant(0)

        if operation.value == operator.add:
            if not is_integral:
                if (result := self.symbolic_sum(body, index, interval)) is not None:
                    return result
            else:
                if (result := self.symbolic_integral(body, index, interval)) is not None:
                    if context.is_known_to_imply(interval.upper_bound >= interval.lower_bound):
                        return result
                    return if_then_else(interval.upper_bound > interval.lower_bound, result, 0)

        if isinstance(body, Constant):
            # repeat addition: multiplication, repeat multiplication: power
            return _repeat_n(operation, body, interval.size)
        return None

    def symbolic_sum(self, body: Expression, index: Variable, interval: ClosedInterval) -> Optional[Expression]:
        return SymPyExpression.symbolic_sum(body, index, interval.lower_bound, interval.upper_bound)

    def symbolic_integral(self, body: Expression, index: Variable, interval: ClosedInterval) -> Optional[Expression]:
        if not isinstance(interval.lower_bound, Expression):
            raise NotImplementedError(type(interval.lower_bound))
        if not isinstance(interval.upper_bound, Expression):
            raise NotImplementedError(type(interval.upper_bound))
        with self.profiler.profile_section("integration"):
            if DRY_RUN:
                return BasicConstant(0.0)
            else:
                result = SymPyExpression.symbolic_integral(body, index, interval.lower_bound, interval.upper_bound, self.profiler)
                # result = SymPyExpression.symbolic_integral_cached(body, index, interval.lower_bound, interval.upper_bound, self.profiler)
                return result


# If DRY_RUN flag is set to True, we don't actually do integration, but just return a placeholder for the result.
# The result of `DRY_RUN = True` is not going to be correct, but it gives us a sense of the total number of integrations and the run time of other parts of the library quicker.
DRY_RUN = False<|MERGE_RESOLUTION|>--- conflicted
+++ resolved
@@ -1,22 +1,11 @@
-<<<<<<< HEAD
-from .constants import conditional
-from .expression import Context, Expression, Constant, AbelianOperation, Variable, FunctionApplication
-from .basic_expression import BasicQuantifierExpression
-from .sympy_expression import SymPyExpression
-from .interval import ClosedInterval, DottedIntervals, from_constraint
-from functools import reduce
-from typing import Callable, Optional
-=======
 from .expression import Context, Expression, Constant, AbelianOperation, Variable
 from .basic_expression import BasicQuantifierExpression, BasicConstant
 from .sympy_expression import SymPyExpression
 from .interval import ClosedInterval, DottedIntervals, from_constraint
-from .util import map_leaves_of_if_then_else
 from .constants import if_then_else
 from functools import reduce
-from typing import Optional
+from typing import Callable, Optional
 from .profiler import Profiler
->>>>>>> d55291b9
 import operator
 
 
@@ -27,15 +16,6 @@
         return operator.pow(expression, size)
     return None  # TODO: expand this
 
-
-class Eliminator:
-    def __init__(self, profiler=None):
-        if profiler is None:
-            self.profiler = Profiler()
-        else:
-            self.profiler = profiler
-
-<<<<<<< HEAD
 def _map_leaves_of_if_then_else(conditional_intervals: Expression,
                                function: Callable[[Expression], Expression]) -> Expression:
     """
@@ -46,17 +26,19 @@
     match conditional_intervals:
         case FunctionApplication(function=Constant(value=conditional), arguments=[if_, then, else_]):
             return if_then_else(if_,
-                                map_leaves_of_if_then_else(then, function),
-                                map_leaves_of_if_then_else(else_, function))
+                                _map_leaves_of_if_then_else(then, function),
+                                _map_leaves_of_if_then_else(else_, function))
         case _:
             return function(conditional_intervals)
 
 class Eliminator:
-    @staticmethod
-    def eliminate(operation: AbelianOperation, index: Variable, constraint: Context, body: Expression,
-=======
+    def __init__(self, profiler=None):
+        if profiler is None:
+            self.profiler = Profiler()
+        else:
+            self.profiler = profiler
+
     def eliminate(self, operation: AbelianOperation, index: Variable, constraint: Context, body: Expression,
->>>>>>> d55291b9
                   is_integral: bool, context: Context) -> Expression:
         def eliminate_at_leaves(dotted_interval: DottedIntervals) -> Expression:
             if not isinstance(dotted_interval, DottedIntervals):
@@ -68,14 +50,9 @@
             return operation(result, inverse)
 
         try:
-<<<<<<< HEAD
-            conditional_intervals = from_constraint(index, constraint, context, is_integral)
-            return _map_leaves_of_if_then_else(conditional_intervals, eliminate_at_leaves)
-=======
             with self.profiler.profile_section("from-constraint"):
                 conditional_intervals = from_constraint(index, constraint, context, is_integral, self.profiler)
-            return map_leaves_of_if_then_else(conditional_intervals, eliminate_at_leaves)
->>>>>>> d55291b9
+            return _map_leaves_of_if_then_else(conditional_intervals, eliminate_at_leaves)
         except Exception as exc:
             raise AttributeError("disable this for now") from exc
             # TODO: enable this
